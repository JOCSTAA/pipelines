--- conflicted
+++ resolved
@@ -1350,450 +1350,5 @@
                         print_op(message='Inside second exit handler.')
 
 
-<<<<<<< HEAD
-class ValidLegalTopologies(unittest.TestCase):
-
-    def test_inside_of_root_group_permitted(self):
-
-        @dsl.component
-        def print_op(message: str):
-            print(message)
-
-        @dsl.component
-        def return_1() -> int:
-            return 1
-
-        @dsl.pipeline()
-        def my_pipeline():
-            return_1_task = return_1()
-
-            one = print_op(message='1')
-            two = print_op(message='2')
-            three = print_op(message='3').after(one)
-
-        with tempfile.TemporaryDirectory() as tempdir:
-            package_path = os.path.join(tempdir, 'pipeline.yaml')
-            compiler.Compiler().compile(
-                pipeline_func=my_pipeline, package_path=package_path)
-
-    def test_upstream_inside_deeper_condition_blocked(self):
-
-        with self.assertRaisesRegex(RuntimeError, r'Task'):
-
-            @dsl.component
-            def print_op(message: str):
-                print(message)
-
-            @dsl.component
-            def return_1() -> int:
-                return 1
-
-            @dsl.pipeline()
-            def my_pipeline():
-                return_1_task = return_1()
-
-                one = print_op(message='1')
-                with dsl.Condition(return_1_task.output == 1):
-                    two = print_op(message='2')
-
-                three = print_op(message='3').after(two)
-
-            with tempfile.TemporaryDirectory() as tempdir:
-                package_path = os.path.join(tempdir, 'pipeline.yaml')
-                compiler.Compiler().compile(
-                    pipeline_func=my_pipeline, package_path=package_path)
-
-    def test_upstream_in_the_same_condition_permitted(self):
-
-        @dsl.component
-        def print_op(message: str):
-            print(message)
-
-        @dsl.component
-        def return_1() -> int:
-            return 1
-
-        @dsl.pipeline()
-        def my_pipeline():
-            return_1_task = return_1()
-
-            with dsl.Condition(return_1_task.output == 1):
-                one = print_op(message='1')
-                two = print_op(message='2')
-                three = print_op(message='3').after(one)
-
-        with tempfile.TemporaryDirectory() as tempdir:
-            package_path = os.path.join(tempdir, 'pipeline.yaml')
-            compiler.Compiler().compile(
-                pipeline_func=my_pipeline, package_path=package_path)
-
-    def test_downstream_inside_deeper_condition_permitted(self):
-
-        @dsl.component
-        def print_op(message: str):
-            print(message)
-
-        @dsl.component
-        def return_1() -> int:
-            return
-
-        @dsl.pipeline()
-        def my_pipeline():
-            return_1_task = return_1()
-
-            one = print_op(message='1')
-            with dsl.Condition(return_1_task.output == 1):
-                two = print_op(message='2')
-                three = print_op(message='3').after(one)
-
-        with tempfile.TemporaryDirectory() as tempdir:
-            package_path = os.path.join(tempdir, 'pipeline.yaml')
-            compiler.Compiler().compile(
-                pipeline_func=my_pipeline, package_path=package_path)
-
-    def test_downstream_and_upstream_in_different_condition_on_same_level_blocked(
-            self):
-
-        with self.assertRaisesRegex(RuntimeError, r'Task'):
-
-            @dsl.component
-            def print_op(message: str):
-                print(message)
-
-            @dsl.component
-            def return_1() -> int:
-                return 1
-
-            @dsl.pipeline()
-            def my_pipeline():
-                return_1_task = return_1()
-
-                one = print_op(message='1')
-                with dsl.Condition(return_1_task.output == 1):
-                    two = print_op(message='2')
-
-                with dsl.Condition(return_1_task.output == 1):
-                    three = print_op(message='3').after(two)
-
-            with tempfile.TemporaryDirectory() as tempdir:
-                package_path = os.path.join(tempdir, 'pipeline.yaml')
-                compiler.Compiler().compile(
-                    pipeline_func=my_pipeline, package_path=package_path)
-
-    def test_downstream_inside_deeper_nested_condition_permitted(self):
-
-        @dsl.component
-        def print_op(message: str):
-            print(message)
-
-        @dsl.component
-        def return_1() -> int:
-            return 1
-
-        @dsl.pipeline()
-        def my_pipeline():
-            return_1_task = return_1()
-            return_1_task2 = return_1()
-
-            with dsl.Condition(return_1_task.output == 1):
-                one = print_op(message='1')
-                with dsl.Condition(return_1_task2.output == 1):
-                    two = print_op(message='2')
-                    three = print_op(message='3').after(one)
-
-        with tempfile.TemporaryDirectory() as tempdir:
-            package_path = os.path.join(tempdir, 'pipeline.yaml')
-            compiler.Compiler().compile(
-                pipeline_func=my_pipeline, package_path=package_path)
-
-    def test_upstream_inside_deeper_nested_condition_blocked(self):
-
-        with self.assertRaisesRegex(RuntimeError, r'Task'):
-
-            @dsl.component
-            def print_op(message: str):
-                print(message)
-
-            @dsl.component
-            def return_1() -> int:
-                return 1
-
-            @dsl.pipeline()
-            def my_pipeline():
-                return_1_task = return_1()
-
-                with dsl.Condition(return_1_task.output == 1):
-                    one = print_op(message='1')
-                    with dsl.Condition(return_1_task.output == 1):
-                        two = print_op(message='2')
-                    three = print_op(message='3').after(two)
-
-            with tempfile.TemporaryDirectory() as tempdir:
-                package_path = os.path.join(tempdir, 'pipeline.yaml')
-                compiler.Compiler().compile(
-                    pipeline_func=my_pipeline, package_path=package_path)
-
-    def test_upstream_in_same_for_loop_with_downstream_permitted(self):
-
-        @dsl.component
-        def print_op(message: str):
-            print(message)
-
-        @dsl.component
-        def args_generator_op() -> List[Dict[str, str]]:
-            return [{'A_a': '1', 'B_b': '2'}, {'A_a': '10', 'B_b': '20'}]
-
-        @dsl.pipeline()
-        def my_pipeline():
-            args_generator = args_generator_op()
-
-            with dsl.ParallelFor(args_generator.output):
-                one = print_op(message='1')
-                two = print_op(message='3').after(one)
-
-        with tempfile.TemporaryDirectory() as tempdir:
-            package_path = os.path.join(tempdir, 'pipeline.yaml')
-            compiler.Compiler().compile(
-                pipeline_func=my_pipeline, package_path=package_path)
-
-    def test_downstream_not_in_same_for_loop_with_upstream_blocked(self):
-
-        with self.assertRaisesRegex(RuntimeError, r'Task'):
-
-            @dsl.component
-            def print_op(message: str):
-                print(message)
-
-            @dsl.component
-            def args_generator_op() -> List[Dict[str, str]]:
-                return [{'A_a': '1', 'B_b': '2'}, {'A_a': '10', 'B_b': '20'}]
-
-            @dsl.pipeline()
-            def my_pipeline():
-                args_generator = args_generator_op()
-
-                with dsl.ParallelFor(args_generator.output):
-                    one = print_op(message='1')
-                two = print_op(message='3').after(one)
-
-            with tempfile.TemporaryDirectory() as tempdir:
-                package_path = os.path.join(tempdir, 'pipeline.yaml')
-                compiler.Compiler().compile(
-                    pipeline_func=my_pipeline, package_path=package_path)
-
-    def test_downstream_not_in_same_for_loop_with_upstream_seperate_blocked(
-            self):
-
-        with self.assertRaisesRegex(RuntimeError, r'Task'):
-
-            @dsl.component
-            def print_op(message: str):
-                print(message)
-
-            @dsl.component
-            def args_generator_op() -> List[Dict[str, str]]:
-                return [{'A_a': '1', 'B_b': '2'}, {'A_a': '10', 'B_b': '20'}]
-
-            @dsl.pipeline()
-            def my_pipeline():
-                args_generator = args_generator_op()
-
-                with dsl.ParallelFor(args_generator.output):
-                    one = print_op(message='1')
-
-                with dsl.ParallelFor(args_generator.output):
-                    two = print_op(message='3').after(one)
-
-            with tempfile.TemporaryDirectory() as tempdir:
-                package_path = os.path.join(tempdir, 'pipeline.yaml')
-                compiler.Compiler().compile(
-                    pipeline_func=my_pipeline, package_path=package_path)
-
-    def test_downstream_not_in_same_for_loop_with_upstream_nested_blocked(self):
-
-        with self.assertRaisesRegex(RuntimeError, r'Task'):
-
-            @dsl.component
-            def print_op(message: str):
-                print(message)
-
-            @dsl.component
-            def args_generator_op() -> List[Dict[str, str]]:
-                return [{'A_a': '1', 'B_b': '2'}, {'A_a': '10', 'B_b': '20'}]
-
-            @dsl.pipeline()
-            def my_pipeline():
-                args_generator = args_generator_op()
-
-                with dsl.ParallelFor(args_generator.output):
-                    one = print_op(message='1')
-
-                    with dsl.ParallelFor(args_generator.output):
-                        two = print_op(message='3').after(one)
-
-            with tempfile.TemporaryDirectory() as tempdir:
-                package_path = os.path.join(tempdir, 'pipeline.yaml')
-                compiler.Compiler().compile(
-                    pipeline_func=my_pipeline, package_path=package_path)
-
-    def test_downstream_in_condition_nested_in_a_for_loop(self):
-
-        @dsl.component
-        def print_op(message: str):
-            print(message)
-
-        @dsl.component
-        def return_1() -> int:
-            return 1
-
-        @dsl.pipeline()
-        def my_pipeline():
-            return_1_task = return_1()
-
-            with dsl.ParallelFor([1, 2, 3]):
-                one = print_op(message='1')
-                with dsl.Condition(return_1_task.output == 1):
-                    two = print_op(message='2').after(one)
-
-        with tempfile.TemporaryDirectory() as tempdir:
-            package_path = os.path.join(tempdir, 'pipeline.yaml')
-            compiler.Compiler().compile(
-                pipeline_func=my_pipeline, package_path=package_path)
-=======
-class TestBoolInputParameterWithDefaultSerializesCorrectly(unittest.TestCase):
-    # test with default = True, may have false test successes due to protocol buffer boolean default of False
-    def test_python_component(self):
-
-        @dsl.component
-        def comp(boolean: bool = True) -> bool:
-            return boolean
-
-        # test inner component interface
-        self.assertEqual(
-            comp.pipeline_spec.components['comp-comp'].input_definitions
-            .parameters['boolean'].default_value.bool_value, True)
-
-        # test outer pipeline "wrapper" interface
-        self.assertEqual(
-            comp.pipeline_spec.root.input_definitions.parameters['boolean']
-            .default_value.bool_value, True)
-
-    def test_python_component_with_overrides(self):
-
-        @dsl.component
-        def comp(boolean: bool = False) -> bool:
-            return boolean
-
-        with tempfile.TemporaryDirectory() as tmpdir:
-            pipeline_spec_path = os.path.join(tmpdir, 'output.yaml')
-            compiler.Compiler().compile(
-                comp, pipeline_spec_path, pipeline_parameters={'boolean': True})
-            pipeline_spec = pipeline_spec_from_file(pipeline_spec_path)
-
-        # test outer pipeline "wrapper" interface
-        self.assertEqual(
-            pipeline_spec.root.input_definitions.parameters['boolean']
-            .default_value.bool_value, True)
-
-    def test_container_component(self):
-
-        @dsl.container_component
-        def comp(boolean: bool = True):
-            return dsl.ContainerSpec(image='alpine', command=['echo', boolean])
-
-        # test inner component interface
-        self.assertEqual(
-            comp.pipeline_spec.components['comp-comp'].input_definitions
-            .parameters['boolean'].default_value.bool_value, True)
-
-        # test pipeline "wrapper" interface
-        self.assertEqual(
-            comp.pipeline_spec.root.input_definitions.parameters['boolean']
-            .default_value.bool_value, True)
-
-    def test_container_component_with_overrides(self):
-
-        @dsl.container_component
-        def comp(boolean: bool = True):
-            return dsl.ContainerSpec(image='alpine', command=['echo', boolean])
-
-        with tempfile.TemporaryDirectory() as tmpdir:
-            pipeline_spec_path = os.path.join(tmpdir, 'output.yaml')
-            compiler.Compiler().compile(
-                comp, pipeline_spec_path, pipeline_parameters={'boolean': True})
-            pipeline_spec = pipeline_spec_from_file(pipeline_spec_path)
-
-        # test outer pipeline "wrapper" interface
-        self.assertEqual(
-            pipeline_spec.root.input_definitions.parameters['boolean']
-            .default_value.bool_value, True)
-
-    def test_pipeline_no_input(self):
-
-        @dsl.component
-        def comp(boolean: bool = True) -> bool:
-            return boolean
-
-        @dsl.pipeline
-        def pipeline_no_input():
-            comp()
-
-        # test inner component interface
-        self.assertEqual(
-            pipeline_no_input.pipeline_spec.components['comp-comp']
-            .input_definitions.parameters['boolean'].default_value.bool_value,
-            True)
-
-    def test_pipeline_with_input(self):
-
-        @dsl.component
-        def comp(boolean: bool = True) -> bool:
-            return boolean
-
-        @dsl.pipeline
-        def pipeline_with_input(boolean: bool = True):
-            comp(boolean=boolean)
-
-        # test inner component interface
-        self.assertEqual(
-            pipeline_with_input.pipeline_spec.components['comp-comp']
-            .input_definitions.parameters['boolean'].default_value.bool_value,
-            True)
-
-        # test pipeline interface
-        self.assertEqual(
-            pipeline_with_input.pipeline_spec.root.input_definitions
-            .parameters['boolean'].default_value.bool_value, True)
-
-    def test_pipeline_with_with_overrides(self):
-
-        @dsl.component
-        def comp(boolean: bool = True) -> bool:
-            return boolean
-
-        @dsl.pipeline
-        def pipeline_with_input(boolean: bool = False):
-            comp(boolean=boolean)
-
-        with tempfile.TemporaryDirectory() as tmpdir:
-            pipeline_spec_path = os.path.join(tmpdir, 'output.yaml')
-            compiler.Compiler().compile(
-                pipeline_with_input,
-                pipeline_spec_path,
-                pipeline_parameters={'boolean': True})
-            pipeline_spec = pipeline_spec_from_file(pipeline_spec_path)
-
-        # test inner component interface
-        self.assertEqual(
-            pipeline_spec.components['comp-comp'].input_definitions
-            .parameters['boolean'].default_value.bool_value, True)
-
-        # test pipeline interface
-        self.assertEqual(
-            pipeline_spec.root.input_definitions.parameters['boolean']
-            .default_value.bool_value, True)
->>>>>>> 71380722
-
-
 if __name__ == '__main__':
     unittest.main()